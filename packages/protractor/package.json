{
  "name": "@serenity-js/protractor",
  "version": "2.0.1-alpha.48",
  "description": "Test your web apps with Serenity/JS",
  "author": {
    "name": "Jan Molak",
    "email": "jan.molak@smartcodeltd.co.uk",
    "url": "https://janmolak.com"
  },
  "homepage": "http://serenity-js.org",
  "license": "Apache-2.0",
  "publishConfig": {
    "access": "public"
  },
  "main": "lib/index.js",
  "typings": "lib/index.d.ts",
  "keywords": [
    "serenity-js",
    "ui",
    "frontend",
    "angular",
    "react",
    "vue",
    "bdd",
    "tdd",
    "test",
    "testing"
  ],
  "scripts": {
    "clean": "rimraf .nyc_output lib target",
    "lint": "tslint --project tsconfig-lint.json --config ../../tslint.json --format stylish",
    "debug": "node --inspect-brk node_modules/.bin/protractor ./spec/protractor.conf.js",
    "test": "nyc --report-dir ../../target/coverage/protractor protractor ./spec/protractor.conf.js",
    "compile": "tsc --project tsconfig.json",
    "site": "esdoc -c .esdoc.js"
  },
  "repository": {
    "type": "git",
    "url": "https://github.com/jan-molak/serenity-js.git"
  },
  "bugs": {
    "url": "https://github.com/jan-molak/serenity-js/issues"
  },
  "engines": {
    "node": ">= 6.9.x",
    "npm": ">= 3"
  },
  "peerDependencies": {
    "@serenity-js/core": "2.x",
    "@serenity-js/cucumber": "2.x",
    "@serenity-js/mocha": "2.x",
    "protractor": "^5.0.0",
    "selenium-webdriver": "^3.6.0",
    "tiny-types": "^1.12.1"
  },
  "devDependencies": {
    "@documentation/esdoc-template": "2.0.1-alpha.41",
<<<<<<< HEAD
    "@integration/testing-tools": "2.0.1-alpha.47",
    "@serenity-js/assertions": "2.0.1-alpha.47",
    "@serenity-js/core": "2.0.1-alpha.47",
    "@serenity-js/cucumber": "2.0.1-alpha.47",
    "@serenity-js/local-server": "2.0.1-alpha.47",
=======
    "@integration/testing-tools": "2.0.1-alpha.48",
    "@serenity-js/assertions": "2.0.1-alpha.48",
    "@serenity-js/core": "2.0.1-alpha.48",
    "@serenity-js/local-server": "2.0.1-alpha.48",
>>>>>>> d783ebc0
    "@types/express": "^4.16.1",
    "@types/html-minifier": "^3.5.2",
    "@types/selenium-webdriver": "^3.0.14",
    "chromedriver": "^2.45.0",
    "express": "^4.16.4",
    "html-minifier": "^3.5.21",
    "protractor": "^5.4.2",
    "selenium-webdriver": "^3.6.0",
    "tiny-types": "^1.12.1"
  },
  "nyc": {
    "include": [
      "src/**/*.ts"
    ],
    "exclude": [
      "src/**/*.d.ts",
      "lib",
      "node_modules",
      "spec"
    ],
    "extension": [
      ".ts"
    ],
    "require": [
      "ts-node/register"
    ],
    "reporter": [
      "json"
    ],
    "cache": true,
    "all": true
  }
}<|MERGE_RESOLUTION|>--- conflicted
+++ resolved
@@ -55,18 +55,11 @@
   },
   "devDependencies": {
     "@documentation/esdoc-template": "2.0.1-alpha.41",
-<<<<<<< HEAD
-    "@integration/testing-tools": "2.0.1-alpha.47",
-    "@serenity-js/assertions": "2.0.1-alpha.47",
-    "@serenity-js/core": "2.0.1-alpha.47",
-    "@serenity-js/cucumber": "2.0.1-alpha.47",
-    "@serenity-js/local-server": "2.0.1-alpha.47",
-=======
     "@integration/testing-tools": "2.0.1-alpha.48",
     "@serenity-js/assertions": "2.0.1-alpha.48",
     "@serenity-js/core": "2.0.1-alpha.48",
+    "@serenity-js/cucumber": "2.0.1-alpha.48",
     "@serenity-js/local-server": "2.0.1-alpha.48",
->>>>>>> d783ebc0
     "@types/express": "^4.16.1",
     "@types/html-minifier": "^3.5.2",
     "@types/selenium-webdriver": "^3.0.14",
