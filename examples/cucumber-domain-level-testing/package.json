{
  "name": "@serenity-js-examples/cucumber-domain-level-testing",
  "version": "2.0.0",
  "description": "Example implementation",
  "author": {
    "name": "Jan Molak",
    "email": "jan.molak@smartcodeltd.co.uk",
    "url": "https://janmolak.com"
  },
  "homepage": "https://serenity-js.org",
  "license": "Apache-2.0",
  "private": true,
  "config": {
    "access": "private"
  },
  "main": "lib/index.js",
  "typings": "lib/index.d.ts",
  "scripts": {
    "clean": "rimraf target",
    "lint": "eslint --ext ts --config ../../.eslintrc.js",
    "test:update-serenity": "serenity-bdd update --ignoreSSL",
    "test:acceptance": "cucumber-js",
    "test:report": "serenity-bdd run",
    "test": "failsafe clean test:update-serenity test:acceptance test:report",
    "verify": "npm test"
  },
  "repository": {
    "type": "git",
    "url": "https://github.com/serenity-js/serenity-js.git"
  },
  "bugs": {
    "url": "https://github.com/serenity-js/serenity-js/issues"
  },
  "engines": {
    "node": "^12 || ^14 || ^16",
    "npm": "^6 || ^7"
  },
  "devDependencies": {
    "@cucumber/cucumber": "^7.3.1",
    "@serenity-js-examples/calculator-app": "2.0.0",
    "@serenity-js/assertions": "^2.0.0",
    "@serenity-js/console-reporter": "^2.0.0",
    "@serenity-js/core": "^2.0.0",
    "@serenity-js/cucumber": "^2.0.0",
    "@serenity-js/rest": "^2.0.0",
    "@serenity-js/serenity-bdd": "^2.0.0",
    "@types/chai": "^4.2.21",
    "npm-failsafe": "^0.4.3",
<<<<<<< HEAD
    "ts-node": "^10.0.0",
    "typescript": "^4.3.2"
  },
  "dependencies": {
    "@types/chai": "^4.2.21",
=======
>>>>>>> 6e623fd3
    "ts-node": "^10.1.0",
    "typescript": "^4.3.5"
  }
}<|MERGE_RESOLUTION|>--- conflicted
+++ resolved
@@ -46,14 +46,6 @@
     "@serenity-js/serenity-bdd": "^2.0.0",
     "@types/chai": "^4.2.21",
     "npm-failsafe": "^0.4.3",
-<<<<<<< HEAD
-    "ts-node": "^10.0.0",
-    "typescript": "^4.3.2"
-  },
-  "dependencies": {
-    "@types/chai": "^4.2.21",
-=======
->>>>>>> 6e623fd3
     "ts-node": "^10.1.0",
     "typescript": "^4.3.5"
   }
