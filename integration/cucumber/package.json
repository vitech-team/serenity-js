--- conflicted
+++ resolved
@@ -43,13 +43,8 @@
   "devDependencies": {
     "@types/mocha": "^9.0.0",
     "@types/chai": "^4.2.21",
-<<<<<<< HEAD
-    "mocha": "^9.0.2",
+    "mocha": "^9.0.3",
     "ts-node": "^10.2.0",
-=======
-    "mocha": "^9.0.3",
-    "ts-node": "^10.1.0",
->>>>>>> b086d31e
     "typescript": "^4.3.5"
   }
 }