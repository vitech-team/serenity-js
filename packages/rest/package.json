{
  "name": "@serenity-js/rest",
  "version": "2.20.1",
  "description": "Test REST APIs with Serenity/JS",
  "author": {
    "name": "Jan Molak",
    "email": "jan.molak@smartcodeltd.co.uk",
    "url": "https://janmolak.com"
  },
  "funding": {
    "url": "https://github.com/sponsors/serenity-js"
  },
  "homepage": "https://serenity-js.org",
  "license": "Apache-2.0",
  "publishConfig": {
    "access": "public"
  },
  "main": "lib/index.js",
  "typings": "lib/index.d.ts",
  "keywords": [
    "serenity-js",
    "http",
    "rest",
    "axios",
    "tdd",
    "bdd",
    "test",
    "testing"
  ],
  "scripts": {
    "clean": "rimraf .nyc_output lib target",
    "lint": "tslint --project tsconfig-lint.json --config ../../tslint.json --format stylish",
    "test": "nyc --report-dir ../../target/coverage/rest mocha --config ../../.mocharc.yml 'spec/**/*.spec.*'",
    "compile": "tsc --project tsconfig.json",
    "site": "esdoc -c .esdoc.js"
  },
  "repository": {
    "type": "git",
    "url": "https://github.com/serenity-js/serenity-js.git"
  },
  "bugs": {
    "url": "https://github.com/serenity-js/serenity-js/issues"
  },
  "engines": {
    "node": ">= 10",
    "npm": ">= 6"
  },
  "dependencies": {
<<<<<<< HEAD
    "@serenity-js/core": "2.20.0",
    "axios": "^0.21.1"
=======
    "@serenity-js/core": "2.20.1",
    "axios": "^0.21.0"
>>>>>>> e60a56b4
  },
  "devDependencies": {
    "@documentation/esdoc-template": "2.19.7",
    "@integration/testing-tools": "2.20.1",
    "@serenity-js/assertions": "2.20.1",
    "@types/mocha": "^8.0.4",
    "axios-mock-adapter": "^1.19.0"
  },
  "nyc": {
    "include": [
      "src/**/*.ts"
    ],
    "exclude": [
      "src/**/*.d.ts",
      "lib",
      "node_modules",
      "spec"
    ],
    "extension": [
      ".ts"
    ],
    "require": [
      "ts-node/register"
    ],
    "reporter": [
      "json"
    ],
    "cache": true,
    "all": true
  }
}<|MERGE_RESOLUTION|>--- conflicted
+++ resolved
@@ -46,13 +46,8 @@
     "npm": ">= 6"
   },
   "dependencies": {
-<<<<<<< HEAD
-    "@serenity-js/core": "2.20.0",
+    "@serenity-js/core": "2.20.1",
     "axios": "^0.21.1"
-=======
-    "@serenity-js/core": "2.20.1",
-    "axios": "^0.21.0"
->>>>>>> e60a56b4
   },
   "devDependencies": {
     "@documentation/esdoc-template": "2.19.7",
