--- conflicted
+++ resolved
@@ -85,13 +85,8 @@
     "@serenity-js/rest": "2.29.6",
     "@types/express": "^4.17.12",
     "@types/html-minifier": "^4.0.0",
-<<<<<<< HEAD
-    "@types/mocha": "^8.2.2",
+    "@types/mocha": "^9.0.0",
     "@types/selenium-webdriver": "^3.0.19",
-=======
-    "@types/mocha": "^9.0.0",
-    "@types/selenium-webdriver": "^3.0.17",
->>>>>>> 133e0130
     "axios": "^0.21.1",
     "body-parser": "^1.19.0",
     "express": "^4.17.1",
