{
  "name": "@serenity-js/assertions",
  "version": "2.0.1-alpha.34",
  "description": "Screenplay-style assertion library",
  "author": {
    "name": "Jan Molak",
    "email": "jan.molak@smartcodeltd.co.uk",
    "url": "https://janmolak.com"
  },
  "homepage": "http://serenity-js.org",
  "license": "Apache-2.0",
  "publishConfig": {
    "access": "public"
  },
  "main": "lib/index.js",
  "typings": "lib/index.d.ts",
  "keywords": [
    "serenity-js",
    "cucumber",
    "tdd",
    "bdd",
    "test",
    "testing"
  ],
  "scripts": {
    "clean": "rimraf .nyc_output lib target",
    "lint": "tslint --project tsconfig-lint.json --config ../../tslint.json --format stylish",
    "test": "nyc --report-dir ../../target/coverage/assertions mocha --opts ../../mocha.opts 'spec/**/*.spec.*'",
    "compile": "tsc --project tsconfig.json",
    "site": "esdoc -c .esdoc.js"
  },
  "repository": {
    "type": "git",
    "url": "https://github.com/jan-molak/serenity-js.git"
  },
  "bugs": {
    "url": "https://github.com/jan-molak/serenity-js/issues"
  },
  "engines": {
    "node": ">= 6.9.x",
    "npm": ">= 3"
  },
  "peerDependencies": {
    "@serenity-js/core": "2.x",
    "tiny-types": "^1.12.1"
  },
  "devDependencies": {
<<<<<<< HEAD
    "@documentation/esdoc-template": "2.0.1-alpha.33",
    "@integration/testing-tools": "2.0.1-alpha.33",
    "@serenity-js/core": "2.0.1-alpha.33",
    "tiny-types": "1.12.1"
=======
    "@documentation/esdoc-template": "2.0.1-alpha.34",
    "@integration/testing-tools": "2.0.1-alpha.34",
    "@serenity-js/core": "2.0.1-alpha.34",
    "tiny-types": "1.11.3"
>>>>>>> 08723c91
  },
  "nyc": {
    "include": [
      "src/**/*.ts"
    ],
    "exclude": [
      "src/**/*.d.ts",
      "lib",
      "node_modules",
      "spec"
    ],
    "extension": [
      ".ts"
    ],
    "require": [
      "ts-node/register"
    ],
    "reporter": [
      "json",
      "html"
    ],
    "cache": true,
    "all": true
  }
}<|MERGE_RESOLUTION|>--- conflicted
+++ resolved
@@ -45,17 +45,10 @@
     "tiny-types": "^1.12.1"
   },
   "devDependencies": {
-<<<<<<< HEAD
-    "@documentation/esdoc-template": "2.0.1-alpha.33",
-    "@integration/testing-tools": "2.0.1-alpha.33",
-    "@serenity-js/core": "2.0.1-alpha.33",
-    "tiny-types": "1.12.1"
-=======
     "@documentation/esdoc-template": "2.0.1-alpha.34",
     "@integration/testing-tools": "2.0.1-alpha.34",
     "@serenity-js/core": "2.0.1-alpha.34",
-    "tiny-types": "1.11.3"
->>>>>>> 08723c91
+    "tiny-types": "1.12.1",
   },
   "nyc": {
     "include": [
