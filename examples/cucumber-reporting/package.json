--- conflicted
+++ resolved
@@ -36,14 +36,9 @@
     "npm": ">= 3"
   },
   "devDependencies": {
-<<<<<<< HEAD
-    "@serenity-js/core": "2.0.1-alpha.75",
-    "@serenity-js/cucumber": "2.0.1-alpha.75",
-    "@serenity-js/serenity-bdd": "2.0.1-alpha.75",
-=======
     "@serenity-js/core": "2.0.1-alpha.76",
     "@serenity-js/cucumber": "2.0.1-alpha.76",
->>>>>>> 8bea01a5
+    "@serenity-js/serenity-bdd": "2.0.1-alpha.76",
     "@types/cucumber": "4.0.4",
     "cucumber": "5.0.1",
     "npm-failsafe": "0.4.1",
