--- conflicted
+++ resolved
@@ -34,14 +34,7 @@
     "@serenity-js/assertions": "^2.0.0",
     "@serenity-js/core": "^2.0.0",
     "@serenity-js/jasmine": "^2.0.0",
-<<<<<<< HEAD
-    "@types/chai": "^4.2.21",
-    "jasmine": "^3.7.0",
-    "ts-node": "^10.1.0",
-    "typescript": "^4.3.5"
-=======
     "jasmine": "^3.8.0"
->>>>>>> 6e623fd3
   },
   "devDependencies": {
     "@types/chai": "^4.2.21",
