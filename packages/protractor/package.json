{
  "name": "@serenity-js/protractor",
  "version": "2.29.1",
  "description": "Test your web apps with Serenity/JS",
  "author": {
    "name": "Jan Molak",
    "email": "jan.molak@smartcodeltd.co.uk",
    "url": "https://janmolak.com"
  },
  "funding": {
    "url": "https://github.com/sponsors/serenity-js"
  },
  "homepage": "https://serenity-js.org",
  "license": "Apache-2.0",
  "publishConfig": {
    "access": "public"
  },
  "main": "lib/index.js",
  "typings": "lib/index.d.ts",
  "keywords": [
    "serenity-js",
    "ui",
    "frontend",
    "angular",
    "react",
    "vue",
    "bdd",
    "tdd",
    "test",
    "testing"
  ],
  "scripts": {
    "clean": "rimraf .nyc_output lib target",
    "lint": "eslint --ext ts --config ../../.eslintrc.js .",
    "lint:fix": "npm run lint -- --fix",
    "debug": "node --inspect-brk node_modules/.bin/protractor ./spec/protractor.conf.js",
    "test": "nyc --report-dir ../../target/coverage/protractor protractor ./spec/protractor.conf.js",
    "compile": "tsc --project tsconfig.json",
    "site": "esdoc -c .esdoc.js"
  },
  "repository": {
    "type": "git",
    "url": "https://github.com/serenity-js/serenity-js.git"
  },
  "bugs": {
    "url": "https://github.com/serenity-js/serenity-js/issues"
  },
  "engines": {
    "node": "^12 || ^14 || ^16",
    "npm": "^6 || ^7"
  },
  "dependencies": {
    "@serenity-js/assertions": "2.29.1",
    "@serenity-js/core": "2.29.1",
    "deepmerge": "^4.2.2",
    "is-plain-object": "^5.0.0",
    "tiny-types": "^1.16.1"
  },
  "peerDependencies": {
    "@serenity-js/cucumber": "^2.29.0",
    "@serenity-js/jasmine": "^2.29.0",
    "@serenity-js/mocha": "^2.29.0",
    "protractor": "^5.0.0 || ^7.0.0",
    "selenium-webdriver": "^3.6.0"
  },
  "peerDependenciesMeta": {
    "@serenity-js/cucumber": {
      "optional": true
    },
    "@serenity-js/jasmine": {
      "optional": true
    },
    "@serenity-js/mocha": {
      "optional": true
    }
  },
  "devDependencies": {
    "@documentation/esdoc-template": "2.0.0",
    "@integration/testing-tools": "2.0.0",
<<<<<<< HEAD
    "@serenity-js/assertions": "2.29.0",
    "@serenity-js/cucumber": "2.29.0",
    "@serenity-js/jasmine": "2.29.0",
    "@serenity-js/local-server": "2.29.0",
    "@serenity-js/mocha": "2.29.0",
    "@serenity-js/rest": "2.29.0",
=======
    "@serenity-js/assertions": "2.28.1",
    "@serenity-js/cucumber": "2.29.1",
    "@serenity-js/jasmine": "2.29.1",
    "@serenity-js/local-server": "2.29.1",
    "@serenity-js/mocha": "2.29.1",
    "@serenity-js/rest": "2.29.1",
>>>>>>> 9bdb04ad
    "@types/express": "^4.17.12",
    "@types/html-minifier": "^4.0.0",
    "@types/mocha": "^8.2.2",
    "@types/selenium-webdriver": "^3.0.17",
    "axios": "^0.21.1",
    "body-parser": "^1.19.0",
    "express": "^4.17.1",
    "html-minifier": "^4.0.0",
    "mocha": "^9.0.0",
    "protractor": "^7.0.0",
    "selenium-webdriver": "^3.6.0"
  },
  "nyc": {
    "include": [
      "src/**/*.ts"
    ],
    "exclude": [
      "src/**/*.d.ts",
      "lib",
      "node_modules",
      "spec"
    ],
    "extension": [
      ".ts"
    ],
    "require": [
      "ts-node/register"
    ],
    "reporter": [
      "json"
    ],
    "cache": true,
    "all": true
  }
}<|MERGE_RESOLUTION|>--- conflicted
+++ resolved
@@ -77,21 +77,12 @@
   "devDependencies": {
     "@documentation/esdoc-template": "2.0.0",
     "@integration/testing-tools": "2.0.0",
-<<<<<<< HEAD
-    "@serenity-js/assertions": "2.29.0",
-    "@serenity-js/cucumber": "2.29.0",
-    "@serenity-js/jasmine": "2.29.0",
-    "@serenity-js/local-server": "2.29.0",
-    "@serenity-js/mocha": "2.29.0",
-    "@serenity-js/rest": "2.29.0",
-=======
-    "@serenity-js/assertions": "2.28.1",
+    "@serenity-js/assertions": "2.29.1",
     "@serenity-js/cucumber": "2.29.1",
     "@serenity-js/jasmine": "2.29.1",
     "@serenity-js/local-server": "2.29.1",
     "@serenity-js/mocha": "2.29.1",
     "@serenity-js/rest": "2.29.1",
->>>>>>> 9bdb04ad
     "@types/express": "^4.17.12",
     "@types/html-minifier": "^4.0.0",
     "@types/mocha": "^8.2.2",
