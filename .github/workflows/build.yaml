--- conflicted
+++ resolved
@@ -146,12 +146,6 @@
       matrix:
         node-version: [ 12.x, 14.x, 16.x ]
       fail-fast: false
-<<<<<<< HEAD
-      max-parallel: 3
-    env:
-      CHROMEDRIVER_FILEPATH: C:\SeleniumWebDrivers\ChromeDriver\chromedriver.exe
-=======
->>>>>>> e8f1b1c1
     steps:
       - name: Checkout repository
         uses: actions/checkout@v2
