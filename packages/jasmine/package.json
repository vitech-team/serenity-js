--- conflicted
+++ resolved
@@ -55,13 +55,8 @@
     "@integration/testing-tools": "2.0.0",
     "@types/chai": "^4.2.21",
     "@types/mocha": "^9.0.0",
-<<<<<<< HEAD
     "jasmine": "^3.9.0",
-    "mocha": "^9.0.3",
-=======
-    "jasmine": "^3.8.0",
     "mocha": "^9.1.0",
->>>>>>> 43b3b218
     "ts-node": "^10.2.0",
     "typescript": "^4.3.5"
   },
