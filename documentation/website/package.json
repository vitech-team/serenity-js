{
  "name": "@documentation/website",
  "version": "2.6.0",
  "description": "Serenity/JS API documentation template",
  "author": {
    "name": "Jan Molak",
    "email": "jan.molak@smartcodeltd.co.uk",
    "url": "https://janmolak.com"
  },
  "homepage": "https://serenity-js.org",
  "license": "Apache-2.0",
  "private": true,
  "config": {
    "access": "private"
  },
  "keywords": [
    "serenity-js",
    "internal"
  ],
  "scripts": {
    "clean": "exit 0",
    "lint": "exit 0",
    "compile": "exit 0",
    "start": "cross-env NODE_ENV=dev node build.js",
    "site": "node build.js"
  },
  "repository": {
    "type": "git",
    "url": "https://github.com/serenity-js/serenity-js.git"
  },
  "bugs": {
    "url": "https://github.com/serenity-js/serenity-js/issues"
  },
  "engines": {
    "node": ">= 10",
    "npm": ">= 6"
  },
  "devDependencies": {
<<<<<<< HEAD
    "@serenity-js/assertions": "2.5.2",
    "@serenity-js/console-reporter": "2.5.2",
    "@serenity-js/core": "2.5.1",
    "@serenity-js/cucumber": "2.5.2",
    "@serenity-js/jasmine": "2.5.5",
    "@serenity-js/local-server": "2.5.2",
    "@serenity-js/mocha": "2.5.5",
    "@serenity-js/protractor": "2.5.5",
    "@serenity-js/rest": "2.5.2",
    "@serenity-js/serenity-bdd": "2.5.2",
=======
    "@serenity-js/assertions": "2.6.0",
    "@serenity-js/console-reporter": "2.6.0",
    "@serenity-js/core": "2.6.0",
    "@serenity-js/cucumber": "2.6.0",
    "@serenity-js/jasmine": "2.6.0",
    "@serenity-js/local-server": "2.6.0",
    "@serenity-js/protractor": "2.6.0",
    "@serenity-js/rest": "2.6.0",
    "@serenity-js/serenity-bdd": "2.6.0",
>>>>>>> 14d4308d
    "cheerio": "^1.0.0-rc.3",
    "clean-css": "^4.2.3",
    "glob": "^7.1.6",
    "handlebars": "^4.7.6",
    "highlight.js": "^10.0.1",
    "jstransformer-handlebars": "^1.1.0",
    "jstransformer-marked": "^1.0.3",
    "metalsmith": "^2.3.0",
    "metalsmith-autotoc": "^0.1.5",
    "metalsmith-browser-sync": "^1.1.1",
    "metalsmith-clean-css": "^6.1.2",
    "metalsmith-discover-helpers": "^0.1.1",
    "metalsmith-discover-partials": "^0.1.2",
    "metalsmith-filemetadata": "^2.0.0",
    "metalsmith-ignore": "^1.0.0",
    "metalsmith-in-place": "^4.4.1",
    "metalsmith-layouts": "^2.3.1",
    "metalsmith-path": "^0.3.1",
    "metalsmith-regex-replace": "^1.2.0",
    "metalsmith-rename": "^1.0.0",
    "metalsmith-sass": "^1.7.0",
    "metalsmith-sitemap": "^1.2.2",
    "metalsmith-uglify": "^2.3.4",
    "yaml": "^1.9.2"
  }
}<|MERGE_RESOLUTION|>--- conflicted
+++ resolved
@@ -36,28 +36,16 @@
     "npm": ">= 6"
   },
   "devDependencies": {
-<<<<<<< HEAD
-    "@serenity-js/assertions": "2.5.2",
-    "@serenity-js/console-reporter": "2.5.2",
-    "@serenity-js/core": "2.5.1",
-    "@serenity-js/cucumber": "2.5.2",
-    "@serenity-js/jasmine": "2.5.5",
-    "@serenity-js/local-server": "2.5.2",
-    "@serenity-js/mocha": "2.5.5",
-    "@serenity-js/protractor": "2.5.5",
-    "@serenity-js/rest": "2.5.2",
-    "@serenity-js/serenity-bdd": "2.5.2",
-=======
     "@serenity-js/assertions": "2.6.0",
     "@serenity-js/console-reporter": "2.6.0",
     "@serenity-js/core": "2.6.0",
     "@serenity-js/cucumber": "2.6.0",
     "@serenity-js/jasmine": "2.6.0",
     "@serenity-js/local-server": "2.6.0",
+    "@serenity-js/mocha": "2.6.0",
     "@serenity-js/protractor": "2.6.0",
     "@serenity-js/rest": "2.6.0",
     "@serenity-js/serenity-bdd": "2.6.0",
->>>>>>> 14d4308d
     "cheerio": "^1.0.0-rc.3",
     "clean-css": "^4.2.3",
     "glob": "^7.1.6",
