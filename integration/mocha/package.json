{
  "name": "@integration/mocha",
  "version": "2.18.0",
  "description": "Mocha integration tests",
  "author": {
    "name": "Jan Molak",
    "email": "jan.molak@smartcodeltd.co.uk",
    "url": "https://janmolak.com"
  },
  "homepage": "https://serenity-js.org",
  "license": "Apache-2.0",
  "private": true,
  "config": {
    "access": "private"
  },
  "scripts": {
    "clean": "rimraf lib",
    "lint": "tslint --project tsconfig-lint.json --config ../../tslint.json --format stylish",
    "test": "mocha --parallel --config ../../.mocharc.yml 'spec/**/*.spec.*'"
  },
  "repository": {
    "type": "git",
    "url": "https://github.com/serenity-js/serenity-js.git"
  },
  "bugs": {
    "url": "https://github.com/serenity-js/serenity-js/issues"
  },
  "engines": {
    "node": ">= 10",
    "npm": ">= 6"
  },
  "dependencies": {
<<<<<<< HEAD
    "@integration/testing-tools": "2.17.6",
    "@serenity-js/assertions": "2.17.6",
    "@serenity-js/core": "2.17.6",
    "@serenity-js/mocha": "2.17.6",
    "mocha": "^8.2.1"
=======
    "@integration/testing-tools": "2.18.0",
    "@serenity-js/assertions": "2.18.0",
    "@serenity-js/core": "2.18.0",
    "@serenity-js/mocha": "2.18.0",
    "mocha": "^8.0.1"
>>>>>>> 3babc582
  },
  "devDependencies": {
    "@types/mocha": "^8.0.0"
  }
}<|MERGE_RESOLUTION|>--- conflicted
+++ resolved
@@ -30,19 +30,11 @@
     "npm": ">= 6"
   },
   "dependencies": {
-<<<<<<< HEAD
-    "@integration/testing-tools": "2.17.6",
-    "@serenity-js/assertions": "2.17.6",
-    "@serenity-js/core": "2.17.6",
-    "@serenity-js/mocha": "2.17.6",
-    "mocha": "^8.2.1"
-=======
     "@integration/testing-tools": "2.18.0",
     "@serenity-js/assertions": "2.18.0",
     "@serenity-js/core": "2.18.0",
     "@serenity-js/mocha": "2.18.0",
-    "mocha": "^8.0.1"
->>>>>>> 3babc582
+    "mocha": "^8.2.1"
   },
   "devDependencies": {
     "@types/mocha": "^8.0.0"
