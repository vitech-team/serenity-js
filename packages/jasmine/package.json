--- conflicted
+++ resolved
@@ -45,14 +45,7 @@
     "npm": "^6 || ^7"
   },
   "dependencies": {
-<<<<<<< HEAD
-    "@serenity-js/core": "2.29.6",
-    "@types/chai": "^4.2.21",
-    "ts-node": "^10.1.0",
-    "typescript": "^4.3.5"
-=======
     "@serenity-js/core": "2.29.8"
->>>>>>> 6e623fd3
   },
   "peerDependencies": {
     "jasmine": "^3.8.0"
