{
  "name": "@documentation/website",
  "version": "2.0.1-alpha.3",
  "description": "Serenity/JS API documentation template",
  "author": {
    "name": "Jan Molak",
    "email": "jan.molak@smartcodeltd.co.uk",
    "url": "https://janmolak.com"
  },
  "homepage": "http://serenity-js.org",
  "license": "Apache-2.0",
  "private": true,
  "config": {
    "access": "private"
  },
  "keywords": [
    "serenity-js",
    "internal"
  ],
  "scripts": {
    "clean": "exit 0",
    "lint": "exit 0",
    "compile": "exit 0",
    "start": "cross-env NODE_ENV=dev node build.js",
    "site": "node build.js"
  },
  "repository": {
    "type": "git",
    "url": "https://github.com/jan-molak/serenity-js.git"
  },
  "bugs": {
    "url": "https://github.com/jan-molak/serenity-js/issues"
  },
  "engines": {
    "node": ">= 6.9.x",
    "npm": ">= 3"
  },
  "devDependencies": {
<<<<<<< HEAD
    "@serenity-js/assertions": "2.0.1-alpha.2",
    "@serenity-js/core": "2.0.1-alpha.2",
    "@serenity-js/cucumber": "2.0.1-alpha.2",
    "@serenity-js/local-server": "2.0.1-alpha.2",
    "@serenity-js/protractor": "2.0.1-alpha.2",
    "@serenity-js/rest": "2.0.1-alpha.2",
=======
    "@serenity-js/assertions": "2.0.1-alpha.3",
    "@serenity-js/core": "2.0.1-alpha.3",
    "@serenity-js/cucumber": "2.0.1-alpha.3",
    "@serenity-js/local-server": "2.0.1-alpha.3",
    "@serenity-js/rest": "2.0.1-alpha.3",
>>>>>>> 575e3fa2
    "cheerio": "1.0.0-rc.2",
    "clean-css": "4.2.1",
    "glob": "7.1.3",
    "handlebars": "4.0.12",
    "highlight.js": "9.12.0",
    "jstransformer-handlebars": "1.1.0",
    "jstransformer-marked": "1.0.3",
    "metalsmith": "2.3.0",
    "metalsmith-browser-sync": "1.1.1",
    "metalsmith-clean-css": "6.0.0",
    "metalsmith-discover-helpers": "0.1.1",
    "metalsmith-discover-partials": "0.1.2",
    "metalsmith-filemetadata": "1.0.0",
    "metalsmith-ignore": "0.1.2",
    "metalsmith-in-place": "4.2.0",
    "metalsmith-layouts": "2.2.0",
    "metalsmith-sass": "^1.5.1",
    "metalsmith-uglify": "2.3.0"
  }
}<|MERGE_RESOLUTION|>--- conflicted
+++ resolved
@@ -36,20 +36,12 @@
     "npm": ">= 3"
   },
   "devDependencies": {
-<<<<<<< HEAD
-    "@serenity-js/assertions": "2.0.1-alpha.2",
-    "@serenity-js/core": "2.0.1-alpha.2",
-    "@serenity-js/cucumber": "2.0.1-alpha.2",
-    "@serenity-js/local-server": "2.0.1-alpha.2",
-    "@serenity-js/protractor": "2.0.1-alpha.2",
-    "@serenity-js/rest": "2.0.1-alpha.2",
-=======
     "@serenity-js/assertions": "2.0.1-alpha.3",
     "@serenity-js/core": "2.0.1-alpha.3",
     "@serenity-js/cucumber": "2.0.1-alpha.3",
     "@serenity-js/local-server": "2.0.1-alpha.3",
+    "@serenity-js/protractor": "2.0.1-alpha.3",
     "@serenity-js/rest": "2.0.1-alpha.3",
->>>>>>> 575e3fa2
     "cheerio": "1.0.0-rc.2",
     "clean-css": "4.2.1",
     "glob": "7.1.3",
