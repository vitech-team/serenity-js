--- conflicted
+++ resolved
@@ -35,13 +35,8 @@
     "npm": "^6 || ^7"
   },
   "dependencies": {
-<<<<<<< HEAD
     "@babel/parser": "^7.13.15",
-    "typescript": "^4.2.3"
-=======
-    "@babel/parser": "^7.13.13",
     "typescript": "^4.2.4"
->>>>>>> 34db9669
   },
   "devDependencies": {
     "@integration/testing-tools": "2.0.0",
