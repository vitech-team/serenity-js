{
  "name": "@serenity-js-examples/protractor-jasmine",
  "version": "2.0.1-alpha.82",
  "description": "Example implementation of a test suite using Protractor and Jasmine to exercise a Web interface",
  "author": {
    "name": "Jan Molak",
    "email": "jan.molak@smartcodeltd.co.uk",
    "url": "https://janmolak.com"
  },
  "homepage": "http://serenity-js.org",
  "license": "Apache-2.0",
  "private": true,
  "config": {
    "access": "private"
  },
  "main": "lib/index.js",
  "typings": "lib/index.d.ts",
  "scripts": {
    "clean": "rimraf target",
    "lint": "tslint --project tsconfig-lint.json --config ../../tslint.json --format stylish",
    "test:update-serenity": "serenity-bdd update --ignoreSSL",
    "test:acceptance": "protractor ./protractor.conf.js",
    "test:report": "serenity-bdd run",
    "test": "failsafe clean test:update-serenity test:acceptance test:report",
    "verify": "npm test"
  },
  "repository": {
    "type": "git",
    "url": "https://github.com/jan-molak/serenity-js.git"
  },
  "bugs": {
    "url": "https://github.com/jan-molak/serenity-js/issues"
  },
  "engines": {
    "node": ">= 6.9.x",
    "npm": ">= 3"
  },
  "devDependencies": {
<<<<<<< HEAD
    "@serenity-js/assertions": "2.0.1-alpha.81",
    "@serenity-js/core": "2.0.1-alpha.81",
    "@serenity-js/jasmine": "2.0.1-alpha.81",
    "@serenity-js/local-server": "2.0.1-alpha.81",
    "@serenity-js/protractor": "2.0.1-alpha.81",
    "@serenity-js/rest": "2.0.1-alpha.81",
    "@serenity-js/serenity-bdd": "2.0.1-alpha.81",
=======
    "@serenity-js/assertions": "2.0.1-alpha.82",
    "@serenity-js/core": "2.0.1-alpha.82",
    "@serenity-js/jasmine": "2.0.1-alpha.82",
    "@serenity-js/local-server": "2.0.1-alpha.82",
    "@serenity-js/protractor": "2.0.1-alpha.82",
    "@serenity-js/serenity-bdd": "2.0.1-alpha.82",
>>>>>>> 92293bf7
    "@types/express": "^4.16.1",
    "@types/jasmine": "^3.4.0",
    "chromedriver": "^77.0.0",
    "express": "^4.16.4",
    "jasmine": "^3.4.0",
    "npm-failsafe": "0.4.1",
    "protractor": "^5.4.2",
    "ts-node": "^8.1.0",
    "typescript": "^3.4.5"
  }
}<|MERGE_RESOLUTION|>--- conflicted
+++ resolved
@@ -36,22 +36,13 @@
     "npm": ">= 3"
   },
   "devDependencies": {
-<<<<<<< HEAD
-    "@serenity-js/assertions": "2.0.1-alpha.81",
-    "@serenity-js/core": "2.0.1-alpha.81",
-    "@serenity-js/jasmine": "2.0.1-alpha.81",
-    "@serenity-js/local-server": "2.0.1-alpha.81",
-    "@serenity-js/protractor": "2.0.1-alpha.81",
-    "@serenity-js/rest": "2.0.1-alpha.81",
-    "@serenity-js/serenity-bdd": "2.0.1-alpha.81",
-=======
     "@serenity-js/assertions": "2.0.1-alpha.82",
     "@serenity-js/core": "2.0.1-alpha.82",
     "@serenity-js/jasmine": "2.0.1-alpha.82",
     "@serenity-js/local-server": "2.0.1-alpha.82",
     "@serenity-js/protractor": "2.0.1-alpha.82",
+    "@serenity-js/rest": "2.0.1-alpha.82",
     "@serenity-js/serenity-bdd": "2.0.1-alpha.82",
->>>>>>> 92293bf7
     "@types/express": "^4.16.1",
     "@types/jasmine": "^3.4.0",
     "chromedriver": "^77.0.0",
