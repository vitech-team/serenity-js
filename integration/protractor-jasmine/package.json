{
  "name": "@integration/protractor-jasmine",
  "version": "2.0.0",
  "description": "Protractor/Jasmine integration tests",
  "author": {
    "name": "Jan Molak",
    "email": "jan.molak@smartcodeltd.co.uk",
    "url": "https://janmolak.com"
  },
  "homepage": "https://serenity-js.org",
  "license": "Apache-2.0",
  "private": true,
  "config": {
    "access": "private"
  },
  "scripts": {
    "clean": "rimraf lib",
    "lint": "eslint --ext ts --config ../../.eslintrc.js",
    "test": "mocha --config ../../.mocharc.yml 'spec/**/*.spec.*'"
  },
  "repository": {
    "type": "git",
    "url": "https://github.com/serenity-js/serenity-js.git"
  },
  "bugs": {
    "url": "https://github.com/serenity-js/serenity-js/issues"
  },
  "engines": {
    "node": "^12 || ^14 || ^16",
    "npm": "^6 || ^7"
  },
  "dependencies": {
    "@integration/testing-tools": "2.0.0",
    "@serenity-js/core": "^2.0.0",
    "@serenity-js/jasmine": "^2.0.0",
    "@serenity-js/protractor": "^2.0.0",
<<<<<<< HEAD
    "chromedriver": "^91.0.0",
=======
>>>>>>> e8f1b1c1
    "jasmine": "^3.7.0",
    "protractor": "^7.0.0"
  },
  "devDependencies": {
    "@types/mocha": "^8.2.2",
    "mocha": "^8.4.0"
  }
}<|MERGE_RESOLUTION|>--- conflicted
+++ resolved
@@ -34,10 +34,6 @@
     "@serenity-js/core": "^2.0.0",
     "@serenity-js/jasmine": "^2.0.0",
     "@serenity-js/protractor": "^2.0.0",
-<<<<<<< HEAD
-    "chromedriver": "^91.0.0",
-=======
->>>>>>> e8f1b1c1
     "jasmine": "^3.7.0",
     "protractor": "^7.0.0"
   },
