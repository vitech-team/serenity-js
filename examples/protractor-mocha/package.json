--- conflicted
+++ resolved
@@ -45,13 +45,8 @@
     "@serenity-js/rest": "2.12.2",
     "@serenity-js/serenity-bdd": "2.12.2",
     "@types/express": "^4.17.6",
-<<<<<<< HEAD
-    "@types/mocha": "^7.0.2",
-    "chromedriver": "^84.0.1",
-=======
     "@types/mocha": "^8.0.0",
-    "chromedriver": "^83.0.0",
->>>>>>> d3dd90f7
+    "chromedriver": "^84.0.1"
     "express": "^4.17.1",
     "mocha": "^8.0.1",
     "npm-failsafe": "^0.4.1",
