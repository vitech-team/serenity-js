{
  "name": "@serenity-js/protractor",
  "version": "2.30.0",
  "description": "Test your web apps with Serenity/JS",
  "author": {
    "name": "Jan Molak",
    "email": "jan.molak@smartcodeltd.co.uk",
    "url": "https://janmolak.com"
  },
  "funding": {
    "url": "https://github.com/sponsors/serenity-js"
  },
  "homepage": "https://serenity-js.org",
  "license": "Apache-2.0",
  "publishConfig": {
    "access": "public"
  },
  "main": "lib/index.js",
  "typings": "lib/index.d.ts",
  "keywords": [
    "serenity-js",
    "ui",
    "frontend",
    "angular",
    "react",
    "vue",
    "bdd",
    "tdd",
    "test",
    "testing"
  ],
  "scripts": {
    "clean": "rimraf .nyc_output lib target",
    "lint": "eslint --ext ts --config ../../.eslintrc.js .",
    "lint:fix": "npm run lint -- --fix",
    "debug": "node --inspect-brk node_modules/.bin/protractor ./spec/protractor.conf.js",
    "test": "cross-env PORT=8081 start-server-and-test test:start-server http://localhost:8081 test:protractor",
    "test:start-server": "static-content-server",
    "test:protractor": "nyc --report-dir ../../target/coverage/protractor protractor ./spec/protractor.conf.js",
    "compile": "tsc --project tsconfig.json",
    "site": "esdoc -c .esdoc.js"
  },
  "repository": {
    "type": "git",
    "url": "https://github.com/serenity-js/serenity-js.git"
  },
  "bugs": {
    "url": "https://github.com/serenity-js/serenity-js/issues"
  },
  "engines": {
    "node": "^12 || ^14 || ^16",
    "npm": "^6 || ^7"
  },
  "dependencies": {
    "@serenity-js/assertions": "2.30.0",
    "@serenity-js/core": "2.30.0",
    "deepmerge": "^4.2.2",
    "is-plain-object": "^5.0.0",
    "tiny-types": "^1.16.1"
  },
  "peerDependencies": {
    "@serenity-js/cucumber": "^2.29.0",
    "@serenity-js/jasmine": "^2.29.0",
    "@serenity-js/mocha": "^2.29.0",
    "protractor": "^5.0.0 || ^7.0.0",
    "selenium-webdriver": "^3.6.0"
  },
  "peerDependenciesMeta": {
    "@serenity-js/cucumber": {
      "optional": true
    },
    "@serenity-js/jasmine": {
      "optional": true
    },
    "@serenity-js/mocha": {
      "optional": true
    }
  },
  "devDependencies": {
    "@documentation/esdoc-template": "2.0.0",
    "@integration/testing-tools": "2.0.0",
    "@integration/web-testing-tools": "2.0.0",
    "@serenity-js/assertions": "2.29.9",
    "@serenity-js/cucumber": "2.30.0",
    "@serenity-js/jasmine": "2.30.0",
    "@serenity-js/local-server": "2.30.0",
    "@serenity-js/mocha": "2.30.0",
    "@serenity-js/rest": "2.30.0",
    "@types/chai": "^4.2.21",
    "@types/express": "^4.17.13",
    "@types/html-minifier": "^4.0.1",
    "@types/mocha": "^9.0.0",
    "@types/selenium-webdriver": "^3.0.19",
    "axios": "^0.21.1",
    "body-parser": "^1.19.0",
    "cross-env": "^7.0.3",
    "express": "^4.17.1",
    "html-minifier": "^4.0.0",
    "mocha": "^9.0.3",
    "protractor": "^7.0.0",
    "selenium-webdriver": "^3.6.0",
<<<<<<< HEAD
    "start-server-and-test": "^1.12.5",
    "ts-node": "^10.2.0",
=======
    "start-server-and-test": "^1.13.1",
    "ts-node": "^10.1.0",
>>>>>>> b086d31e
    "typescript": "^4.3.5"
  },
  "nyc": {
    "include": [
      "src/**/*.ts"
    ],
    "exclude": [
      "src/**/*.d.ts",
      "lib",
      "node_modules",
      "spec"
    ],
    "extension": [
      ".ts"
    ],
    "require": [
      "ts-node/register"
    ],
    "reporter": [
      "json"
    ],
    "cache": true,
    "all": true
  }
}<|MERGE_RESOLUTION|>--- conflicted
+++ resolved
@@ -99,13 +99,8 @@
     "mocha": "^9.0.3",
     "protractor": "^7.0.0",
     "selenium-webdriver": "^3.6.0",
-<<<<<<< HEAD
-    "start-server-and-test": "^1.12.5",
+    "start-server-and-test": "^1.13.1",
     "ts-node": "^10.2.0",
-=======
-    "start-server-and-test": "^1.13.1",
-    "ts-node": "^10.1.0",
->>>>>>> b086d31e
     "typescript": "^4.3.5"
   },
   "nyc": {
